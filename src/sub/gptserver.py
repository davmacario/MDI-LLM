# Copyright (c) 2024 Davide Macario
#
# Permission is hereby granted, free of charge, to any person obtaining a copy
# of this software and associated documentation files (the "Software"), to deal
# in the Software without restriction, including without limitation the rights
# to use, copy, modify, merge, publish, distribute, sublicense, and/or sell
# copies of the Software, and to permit persons to whom the Software is
# furnished to do so, subject to the following conditions:
#
# The above copyright notice and this permission notice shall be included in all
# copies or substantial portions of the Software.
#
# THE SOFTWARE IS PROVIDED "AS IS", WITHOUT WARRANTY OF ANY KIND, EXPRESS OR
# IMPLIED, INCLUDING BUT NOT LIMITED TO THE WARRANTIES OF MERCHANTABILITY,
# FITNESS FOR A PARTICULAR PURPOSE AND NONINFRINGEMENT. IN NO EVENT SHALL THE
# AUTHORS OR COPYRIGHT HOLDERS BE LIABLE FOR ANY CLAIM, DAMAGES OR OTHER
# LIABILITY, WHETHER IN AN ACTION OF CONTRACT, TORT OR OTHERWISE, ARISING FROM,
# OUT OF OR IN CONNECTION WITH THE SOFTWARE OR THE USE OR OTHER DEALINGS IN THE
# SOFTWARE.

import gc
import json
import logging
import os
import pickle
import threading
import time
import warnings
from collections import deque
from contextlib import nullcontext
from pathlib import Path
from typing import Any, Dict, List, Mapping, Optional, Tuple, Union

import cherrypy as cp
import torch

from sub.config import DEVICE as DEFAULT_DEVICE
from sub.config import DTYPE, N_LAYERS_NODES, TEMPERATURE, TOP_K
from sub.connections import InputNodeConnection, OutputNodeConnection
from sub.model import Config, KVCache, sample
from sub.prompts import (PromptStyle, get_user_prompt, has_prompt_style,
                         load_prompt_style)
from sub.submodels import SecondaryNode, StarterNode
from sub.tokenizer import Tokenizer
from sub.typing import FileType
from sub.utils import (count_transformer_blocks, find_eot, load_sd,
                       loading_bar, plot_tokens_per_time)

# -------------------------------------------------------------------------------------

script_dir = Path(os.path.dirname(__file__))

# TODO: logger
logger_wp = logging.getLogger("model_dist")
logger_wp.setLevel(logging.ERROR)

VERB = False
PLOTS = False


class GPTServer:
    """
    Communication server - Cherrypy-based webserver used for exchanging
    (receiving) setup and control information
    """
    exposed = True

    model: Optional[Union[StarterNode, SecondaryNode]] = None
    next_node: Optional[Dict] = None
    prev_node: Optional[Dict] = None
    model_params: Optional[Dict] = None
    model_config: Optional[Config] = None
    model_type = None

    # Number of samples that have been requested so far in the current run:
    n_samples: int = 0
    # Map sample ID to n. of iteration - initialized to 0 when new sample is created
    iter_ind: Mapping = {}

    # True iff the model has been initialized and it is ready to perform inference.
    running: bool = False

<<<<<<< HEAD
    sock_to_prev: Optional[socket.socket] = None
    sock_to_prev_prop: Tuple = ()  # NOTE: used now
    sock_to_next: Optional[socket.socket] = None
    sock_to_next_prop: Tuple = ()  # NOTE: not used!

    # Message used to indicate generation interruption for one specific sample
    stop_msg = {"stop": {"sample_id": 0}}
=======
    # Connections
    conn_to_next: Optional[OutputNodeConnection] = None
    conn_to_prev: Optional[InputNodeConnection] = None

    msg_format = {"sample_index": 0, "data": None, "stop": False}
>>>>>>> c3908440

    # Input message queue
    in_message_queue = deque([])
    in_queue_not_empty = threading.Event()  # Replaces busy waiting
    in_queue_not_empty.clear()
    # Output message queue
    out_message_queue = deque([])
    out_queue_not_empty = threading.Event()
    out_queue_not_empty.clear()

    # Response queue - used to pass generated responses from loop to HTTP server
    resp_msg_template = {}  # TODO: use Ollama's syntax
    resp: Mapping[int, Dict] = {}  # Will contain the generated message for each sample
    resp_finished: Mapping[int, threading.Event] = (
        {}
    )  # Used to advertise generation end and make server look for message in self.resp

    # Some model configs:
    top_k = TOP_K
    temperature = TEMPERATURE

    # Stats - n. tokens/time (tuples)
    tok_time: List = []

    # Threads
    inference_thread = threading.Thread()
    in_queue_thread = threading.Thread()
    out_queue_thread = threading.Thread()

    def __init__(
        self,
        node_config: Dict,
        node_type: str,
        *,
        model_config: Optional[Config] = None,
        chunk_path: Optional[FileType] = None,
        tokenizer_dir: Optional[FileType] = None,
        model_device: Optional[str] = None,
        **kwargs,
    ):
        """
        Initialize GPTServer object.

        This object will control a specific model (Starter/Secondary), allowing to pass
        on the information in the chain while performing inference.

        The couple 'node_config' & 'node_type' should be enough to uniquely identify
        the node.

        NOTE: this class assumes model partition has already been done.

        Args:
            node_config: node configuration information (from .json file)
            node_type: string indicating the node type/role ("starter" or "secondary")
                to indicate a specific secondary node, the node type should be
                "secondary:n" where n is the zero-based index
            *
            model_config: Config object
            chunk_path: path of the model chunk - for the starter node, it should be
                provided always [this assumes the model has been partitioned already by
                the wrapper class GPTDistr]
            tokenizer_dir: directory containing the tokenizer config files
            model_device: device where to load the model chunk; can be omitted if
                specified in the node_config (arg will override it!)
            [**kwargs: support for 'verb' and 'plots' bool values]
        """
        # NOTE: this implementation supports running 1 node only
        # Override global constants with kwargs
        if "verb" in kwargs:
            global VERB
            VERB = bool(kwargs["verb"])
            if VERB:
                print(f"Overriding 'verb': {VERB}")
        if "plots" in kwargs:
            global PLOTS
            PLOTS = bool(kwargs["plots"])
            if VERB:
                print(f"Overriding 'plots': {PLOTS}")
        if "model_type" in kwargs:
            self.model_type = str(kwargs["model_type"])
            if VERB:
                print(f"Overriding model type: {self.model_type}")

        self.compile = False if "compile" not in kwargs else kwargs["compile"]

        self.node_type = node_type
        self.node_config = node_config

        if "starter" in node_type:
            assert chunk_path is not None, "Missing path to the model chunk"
            assert model_config is not None, "Missing model Config"
            assert tokenizer_dir is not None, "Missing tokenizer directory"

            if isinstance(chunk_path, str):
                self.model_path = Path(chunk_path)
            else:
                self.model_path = chunk_path

            if isinstance(tokenizer_dir, str):
                self.tokenizer_dir = Path(tokenizer_dir)
            else:
                self.tokenizer_dir = tokenizer_dir

            if self.model_type is None:
                try:
                    self.model_type = self.tokenizer_dir.parent.name
                except:
                    self.model_type = None

            if PLOTS and self.model_type is None:
                raise ValueError("-p flag requires to correctly set the model type")

            # The node_config for the starter is the whole json! It should know the
            # other nodes in the network to initialize them
            self.role = "starter"
            self.own_config = node_config["nodes"]["starter"]

            self._select_device(model_device)

            self.n_nodes = 1 + (
                0
                if "secondary" not in node_config["nodes"]
                else len(node_config["nodes"]["secondary"])
            )
            self.next_node = (
                None if self.n_nodes == 1 else node_config["nodes"]["secondary"][0]
            )
            self.prev_node = (
                None if self.n_nodes == 1 else node_config["nodes"]["secondary"][-1]
            )

            # Extract model params (to cpu)
            self.model_config = model_config
            self.n_layers_local = (
                self.model_config.n_layer
                if self.n_nodes == 1
                else N_LAYERS_NODES[self.n_nodes][self.model_config.n_layer][
                    "N_LAYERS_START"
                ]
            )
            # Load chunk
            model_params = load_sd(self.model_path)
            # Check n. of detected parameters are consistent with chunk (count_transformer_blocks)
            n_layers_detect = count_transformer_blocks(model_params)
            if self.n_layers_local != n_layers_detect:
                raise ValueError(
                    f"The number of detected transformer blocks ({n_layers_detect}) is "
                    f"different from the expected one {self.n_layers_local}; please "
                    "re-run the model partition or check the configuration!"
                )
            self._init_model(model_params, self.n_layers_local)
            # Clear memory of model_params
            del model_params
            model_params = None
            gc.collect()

            # Initialize tokenizer
            self._load_tokenizer(self.tokenizer_dir)

        else:
            # model_config and chunk_path may be absent!
            self.model_config = model_config  # May be None
            if isinstance(chunk_path, str):
                self.model_path = Path(chunk_path)
            else:
                self.model_path = chunk_path  # May be None

            # Parse role name to get right node config
            split_node_type = node_type.split(":")
            if len(split_node_type) == 1:
                if len(node_config["nodes"]["secondary"]) > 1:
                    raise ValueError(
                        "Need to specify which of the secondary nodes this is"
                    )
                elif (
                    "secondary" in node_config["nodes"]
                    and len(node_config["nodes"]["secondary"]) == 1
                ):
                    self.role = "secondary:0"
                    secondary_index = 0
                else:
                    raise RuntimeError(
                        "Unable to infer which secondary node this is - please specify "
                        "the role as 'secondary:n' where 'n' is the index"
                    )
            else:
                secondary_index = int(split_node_type[1])
                self.role = f"secondary:{secondary_index}"

            # For secondary nodes, `node_config` can also be just the specific node
            self.own_config = (
                node_config
                if "nodes" not in node_config
                else node_config["nodes"]["secondary"][secondary_index]
            )
            self.starter_addr = self.own_config["communication"]["starter_addr"]
            self._select_device(model_device)
            # NOTE: the model will be initialized once config info is received (POST)

        # Init own info
        self.own_addr = self.own_config["addr"]
        self.own_comm_port = self.own_config["communication"]["port"]
        self.inference_port_in = self.own_config["inference"]["port_in"]
        self.inference_port_out = self.own_config["inference"]["port_out"]

        self.start_webserv()

    # ---------------------------------------------------------------------------------
    def start_webserv(self):
        """
        Launch the web server.
        """
        self.webserv_config = {
            "/": {
                "request.dispatch": cp.dispatch.MethodDispatcher(),
                "tools.sessions.on": True,
            }
        }
        cp.tree.mount(self, "/", self.webserv_config)
        cp.config.update(
            {
                "server.socket_host": self.own_addr,
                "server.socket_port": self.own_comm_port,
                "server.thread_pool": 8,
                # remove any limit on the request body size; default is 100MB
                "server.max_request_body_size": 0,
                # increase server socket timeout to 60s; default is 10s
                "server.socket_timeout": 10000,
            }
        )
        cp.engine.start()

    def stop_webserv(self):
        cp.engine.stop()
        cp.engine.exit()

    # ---------------------------------------------------------------------------------

    def launch_starter(
        self, n_samples: int, max_tokens: int, prompt: Optional[str] = None
    ) -> Tuple[List[str], int]:
        """
        Launch processing thread in starter node.

        This method should be called once all the nodes in the network have been
        initialized.

        Args:
            n_samples: number of produced samples (pieces of text)
            max_tokens: max. number of tokens per sample
            prompt: prompt from command line argument (can be prompt itself or FILE:...)

        Returns:
            generated text samples (list of strings)
            generation time (total)
        """
        if self.role != "starter":
            raise ValueError(f"Cannot run `launch_starter` for node type {self.role}")
        metrics_dict = {}
        self.n_samples = n_samples
        self.inference_thread = threading.Thread(
            target=self.start_inference,
            args=(n_samples,),
            kwargs={
                "max_new_tokens": max_tokens,
                "prompt": prompt,
                "metrics": metrics_dict,
            },
        )
        # NOTE: the separate thread is just a placeholder to make the interface uniform
        # for all nodes - here we wait for the processing loop to conclude!
        self.inference_thread.start()
        self.inference_thread.join()
        self.shutdown()
        return metrics_dict["gen_text"], metrics_dict["gen_time"]

    def start_inference(
        self,
        n_samples: int,
        *,
        max_new_tokens: Optional[int] = None,
        prompt: Optional[str] = None,
        metrics: Optional[Dict] = None,
    ):
        """
        This method is meant to be ran as an independent thread.

        Perform normal operation (open sockets, wait for communication from previous
        node and forward activations to next one).

        In starter nodes, the function launches the operation by creating sockets to the
        nodes and initializing the sample vectors.
        Starter nodes are the only ones for which the arguments should not be None.
        The loop, for starter nodes, is not infinite, as they should know how many
        tokens to generate.

        This function launches an infinite loop on a separate thread in secondary
        nodes, interrupted by the receival of a special message (PUT) over the
        communication channel that triggers a change in a class attribute.
        Non-starter nodes do not know how long the generation will take, hence they need
        to be stopped "externally" by the starter node once the generation is complete.

        Args:
            n_samples: number of samples to be generated (i.e., independent pieces of
                text)
            max_new_tokens (starter only): maximum number of tokens per generated
                sample
            prompt (starter only): string containing the prompt or "FILE:<filename.txt>"
            metrics (starter only): dict where the metrics will be inserted (keys:
                "gen_text" and "gen_time")
        """
        assert self.model_config is not None and self.model is not None

        if self.conn_to_next:
            self.conn_to_next.shutdown()
            self.conn_to_next = None
        if self.conn_to_prev:
            self.conn_to_prev.shutdown()
            self.conn_to_prev = None

        # Configuration for all nodes
        self._create_sockets()

        # Differentiate between different types
        if self.node_type == "starter":
            assert max_new_tokens is not None

            self.n_samples = n_samples
            self.running = True
            self._launch_queue_threads()

            if VERB:
                print(
                    f"[INFO] Starting generation loop - {n_samples} samples, {max_new_tokens} tokens each"
                )
            logger_wp.info("Starting generation loop")

            out_text, gen_time = self._starter_loop(n_samples, max_new_tokens, prompt)

            if metrics is not None:
                # NOTE: this allows to return values even if this method is on a
                # separate thread! Just read from this object after `join`
                metrics["gen_text"] = out_text
                metrics["gen_time"] = gen_time
        else:
            assert self.next_node is not None and self.prev_node is not None
            # Secondary node
            self.running = True
            self._launch_queue_threads()
            if VERB:
                print("[INFO] Starting generation loop")
            logger_wp.info("Starting generation loop")
            self._secondary_loop()

    def stop_generation(self) -> int:
        try:
            time.sleep(2)
            self.running = False  # Redundant, but ok
            if "starter" not in self.role:
                if VERB:
                    print("Stopping main thread")
                self.inference_thread.join()
            if self.n_nodes > 1:
                if VERB:
                    print("Stopping input queue thread")
                self.conn_to_prev.shutdown()
                if VERB:
                    print("Stopping input queue thread")
                self.conn_to_next.shutdown()
            return 1
        except:
            return 0

    def shutdown(self) -> int:
        """
        Turn off the node - stop server, close sockets and stop thread.

        Returns:
            1 upon success, 0 otherwise (exception gets raised)
        """
        if VERB:
            print("[INFO] Shutting down")

        try:
            assert self.stop_generation()
            if VERB:
                print("Stopping HTTP server")
            self.stop_webserv()
            if VERB:
                print("Closing application")
            return 1
        except:
            return 0

    # ----- Inference message transmission --------------------------------------------
    def _launch_queue_threads(self):
        """
        Launch the input and output queue threads;
        This method is called by `start_inference()`.

        Note: for standalone (single node) operation, the connections are not created,
        and therefore no threads are launched.
        """
        start_only = self.node_type == "starter" and (
            not self.conn_to_prev and not self.conn_to_next
        )
        assert start_only == (
            self.n_nodes == 1
        ), "Not running in standalone mode, but missing connections"

        if not start_only:
            assert self.conn_to_next and self.conn_to_prev
            if VERB:
                print("[INFO] Starting queue threads")

            self.conn_to_prev.launch()
            self.conn_to_next.launch()

    def _create_sockets(self):
        """
        Create sockets for communicating the intermediate results with the previous and
        next nodes in the chain.

        Starter nodes will open the connection towards the next node first, while all
        other nodes will first connect to the previous ones (otherwise the application
        would just wait indefinitely, as no node will connect with any other).
        """
        assert self.conn_to_prev is None and self.conn_to_next is None

        if self.node_type != "starter" and (not self.prev_node or not self.next_node):
            raise RuntimeError("Missing neighboring node info!")

        if self.node_type == "starter":
            # Only create socket if NOT in standalone mode
            if self.next_node is not None and self.n_nodes != 1:
                self.conn_to_next = OutputNodeConnection(
                    self.own_config,
                    next_node=self.next_node,
                    queue=self.out_message_queue,
                    event_callback=self.out_queue_not_empty,
                    verb=VERB,
                )
        else:
            assert self.next_node is not None and self.prev_node is not None

        if self.prev_node is not None:
            self.conn_to_prev = InputNodeConnection(
                self.own_config,
                prev_node=self.prev_node,
                queue=self.in_message_queue,
                event_callback=self.in_queue_not_empty,
                verb=VERB,
            )

        if self.node_type != "starter":
            self.conn_to_next = OutputNodeConnection(
                self.own_config,
                next_node=self.next_node,
                queue=self.out_message_queue,
                event_callback=self.out_queue_not_empty,
                verb=VERB,
            )

    def _build_msg(self, data: Any, sample_index: int, stop: bool = False) -> Dict:
        """
        Build the message which is transmitted to the next node.

        Args:
            data: the activations to be transmitted
            sample_index: index of the current sample (allows to check)

        Returns:
            the message - a Python dict with the fields "sample_index" and
            "data"
        """
        return {"sample_index": sample_index, "data": data, "stop": stop}

    # ----- Private -------------------------------------------------------------------

    def _select_device(self, device):
        """
        Select the torch device to be used to load and process the model.
        Priority (high to low):
            1. Command line arg (`--device`)
            2. Config file
            3. Default device
        """
        # Possibly get device info if found in config file
        try:
            self.model_device = device if device else self.own_config["device"]
        except KeyError:
            warnings.warn(f"Using default device {DEFAULT_DEVICE}")
            self.model_device = DEFAULT_DEVICE
        self.torch_model_device = torch.device(self.model_device)
        if VERB:
            print(f"Using device: {self.model_device}")

    def _init_model(self, model_parameters: Dict[str, Any], n_transf_layers: int):
        """
        Initialize the node's model chunk and move it to the target device
        (self.model_device).

        Args:
            model_parameters: state dict containing the weights - will be emptied
            n_transf_layers: number of transformer layers of the local model; required
                for initializing the submodel.
        """
        assert self.model_config is not None, "No model configuration was found!"
        assert self.model is None, "The model was already initialized!"
        assert self.model_device is not None, "No device was specified"

        model_dtype = torch.float32
        if all([v.dtype == torch.float16 for v in model_parameters.values()]):
            model_dtype = torch.float16
        elif all([v.dtype == torch.bfloat16 for v in model_parameters.values()]):
            if torch.cuda.is_available() and torch.cuda.is_bf16_supported():
                model_dtype = torch.bfloat16

        if VERB:
            print("Initializing local model")
            print(f"Using {model_dtype}")

        Model_class = StarterNode if "starter" in self.node_type else SecondaryNode
        self.model = Model_class(self.model_config, n_transf_layers)
        if model_dtype in {torch.float16, torch.bfloat16}:
            self.model = self.model.to(model_dtype)
        self.model.load_weights(model_parameters)
        self.model = self.model.to(self.torch_model_device)

        if self.compile and hasattr(torch, "compile"):
            if VERB:
                print("Compiling local model - this may take a while", end="\r")
            try:
                self.model = torch.compile(self.model)
                if VERB:
                    print("Model compiled!                                ")
            except RuntimeError as e:
                warnings.warn(f"Unable to compile model! {e}")
        elif self.compile and not hasattr(torch, "compile"):
            from importlib.metadata import version

            warnings.warn(
                f"Installed torch version ({version('torch')}) does not support compiling models"
            )

    def _load_tokenizer(self, tokenizer_dir: FileType):
        """
        Load the tokenizer information and prompt style definition from the specified
        path.
        The tokenizer object will be stored in `self.tok`, while the prompt style will
        be stored in `self.prompt_style`.

        Args:
            tokenizer_dir: path to the directory containing the tokenizer config files
        Returns:
            True if the operation was successful
        """
        if VERB:
            print("Loading tokenizer", end="")
        # FIXME: this is just to give priority to HF; some tokenizer_config.json files (Llama 2) are broken...
        try:
            self.tok = Tokenizer(tokenizer_dir, force_backend="huggingface")
        except:
            self.tok = Tokenizer(tokenizer_dir)
        tok_dir_path = (
            Path(tokenizer_dir) if isinstance(tokenizer_dir, str) else tokenizer_dir
        )
        if not has_prompt_style(tok_dir_path):
            assert self.model_config is not None
            self.prompt_style = PromptStyle.from_config(self.model_config)
        else:
            self.prompt_style = load_prompt_style(tok_dir_path)

        if VERB:
            print(f"Prompt style: {type(self.prompt_style)}")

        self.stop_tokens = self.prompt_style.stop_tokens(self.tok)
        if VERB:
            print("Tokenizer and prompt style have been loaded!")

    def _init_sample_caches(
        self, idx, dtype
    ) -> Tuple[int, torch.Tensor, List[KVCache]]:
        """
        Initialize the model cache for the new sample `idx`, using a specified dtype.

        Args:
            idx: new sample (encoded prompt)
            dtype: desired dtype for the KV caches

        Returns:
            Cache length (T_i)
            Input position tensor (input_pos)
            KV cache for the sumbodel (kvcaches)
        """
        assert self.model is not None

        len_cache = idx.size(1)
        input_pos = torch.arange(0, len_cache, device=self.torch_model_device)
        kvc_sublist: List[KVCache] = []
        for _, block in enumerate(self.model.transformer.h):
            # Build kv cache individually for each attn layer
            kvc_sublist.append(
                block.attn.build_kv_cache(
                    batch_size=1,
                    max_seq_length=self.model.max_seq_length,
                    rope_cache_length=self.model.cos.size(-1),
                    device=self.torch_model_device,
                    dtype=dtype,
                )
            )
        return len_cache, input_pos, kvc_sublist

    # ---- Main Loops -----------------------------------------------------------------

    def _starter_loop(
        self, n_samples: int, max_new_tokens: int, prompt: Optional[str] = None
    ) -> Tuple[List[str], float]:
        """
        Generation loop for the starter node only.

        Args:
            n_samples: number of produced samples
            max_new_tokens: maximum number of tokens
            prompt: either the prompt itself or a string of the type "FILE:<prompt.txt>"
                containing each prompt as a separate paragraph

        Returns:
            list containing the `n_nodes` generated samples
            total generation time in seconds
        """
        assert self.model_config is not None and self.model is not None
        assert self.model_device is not None

        if n_samples < 1:
            raise ValueError("Cannot generate less than 1 sample!")
        elif n_samples < self.n_nodes:
            warnings.warn(
                f"Generating less samples ({n_samples}) than nodes ({self.n_nodes}) will not be efficient!"
            )
        self.n_samples = n_samples

        if VERB:
            print("Initializing model cache")

        if "cuda" in self.model_device:
            device_type = "cuda"
        elif "mps" in self.model_device:
            device_type = "mps"
        else:
            device_type = "cpu"
        ptdtype = {
            "float32": torch.float32,
            "bfloat16": torch.bfloat16,
            "float16": torch.float16,
        }[DTYPE]
        ctx = (  # Use autocast if on cuda or cpu (MPS not supported yet)
            nullcontext()
            if device_type == "mps"
            else torch.amp.autocast(device_type=device_type, dtype=ptdtype)
        )

        # >>>> TODO: replace - analogous operations to be executed in POST
        # Encode starting sequence - with prompt support
        if prompt is None:
            start = ["\n"] * n_samples
            start_styled = [self.prompt_style.apply(s) for s in start]
        else:
            start_styled = get_user_prompt(
                prompt, n_samples, prompt_style=self.prompt_style
            )

        assert len(start_styled) == n_samples

        idx = [
            self.tok.encode(txt, device=self.torch_model_device).view(1, -1)
            for txt in start_styled
        ]
        prompt_lengths = {i: len(id.squeeze()) for i, id in enumerate(idx)}
        # <<<<

        # Initialize RoPE cache and attention mask
        self.model.init_rope_mask(device=self.torch_model_device)
        # Prompt size T and input_pos are now lists of n_samples elements
        T_i: Mapping[int, int] = {}  # Contains size of context of each prompt
        # Will contain the input pos. of all samples:
        input_pos: Mapping[int, torch.Tensor] = {}
        kvcaches: Mapping[int, List[KVCache]] = {}
        samples: Mapping[int, torch.Tensor] = {}
        self.model.eval()

        start_time = time.time()
        if PLOTS:
            self.tok_time.append((0, 0))
        with torch.inference_mode(), ctx:
            while self.running:
                # Wait for queue to contain msg
                assert self.in_queue_not_empty.wait()
                in_msg = self.in_message_queue.popleft()
                if len(self.in_message_queue) < 1:
                    self.in_queue_not_empty.clear()

                sample_id = in_msg["sample_index"]
                idx = in_msg["data"].to(self.model_device)

                # Keep variable iter_index[i] for each sample i
                if self.iter_ind[sample_id] >= n_samples:
                    # We are not in the first iteration for this sample
                    # --> Can start processing messages from last secondary node
                    logits = self.model(idx, first_pass=False)
                    idx_next = sample(
                        logits, temperature=self.temperature, top_k=self.top_k
                    )
                    idx_next = idx_next.view(1, -1)  # FIXME: remove? - see GPT.generate
                    samples[sample_id] = torch.cat(
                        (samples[sample_id], idx_next), dim=1
                    )
                    input_pos[sample_id] = input_pos[sample_id][-1:].add_(1)
                else:
                    # Begin list of samples
                    samples[sample_id] = idx.view(1, -1)
                    # First iter for this sample, init KV cache!
                    T_i[sample_id], input_pos[sample_id], kvcaches[sample_id] = (
                        self._init_sample_caches(samples[sample_id], ptdtype)
                    )

                # Send to next iff not at the last token
                # FIXME - define max_new_tokens
                if self.iter_ind[sample_id] < max_new_tokens:
                    # Only propagate last token (KV cache) - OR all initial prompt if
                    # 1st iter (see 8k)
                    idx_cond = samples[sample_id][-1]

                    # NOTE: Swap KVCache for correct sample
                    curr_kvcache = kvcaches[sample_id]
                    for ind_b, block in enumerate(self.model.transformer.h):
                        block.attn.kv_cache = curr_kvcache[ind_b]

                    # Forward in local model (first piece)
                    idx_cond = self.model(idx_cond, input_pos[sample_id])

<<<<<<< HEAD
                    # Send message
                    out_msg = self._build_msg(idx_cond, sample_id)
                    if self.sock_to_next:
                        self.out_message_queue.append(out_msg)
                        self.out_queue_not_empty.set()
                    else:
                        # Single-node scenario
                        self.in_message_queue.append(out_msg)
                        self.in_queue_not_empty.set()
                else:
                    # Generation finished - decode and place msg in self.resp
                    # Also set resp_queue_not_empty to advertise sample
                    pass
=======
                        # Send message
                        out_msg = self._build_msg(idx_cond, sample_id)
                        if self.conn_to_next and self.n_nodes > 1:
                            self.out_message_queue.append(out_msg)
                            self.out_queue_not_empty.set()
                        else:
                            # Single-node scenario
                            self.in_message_queue.append(out_msg)
                            self.in_queue_not_empty.set()
>>>>>>> c3908440

        tot_time = time.time() - start_time

        # Send stop message to the next (no queue used)
        if VERB:
            print("[INFO] Sending stopping message over socket  ")
        self.out_message_queue.append(self._build_msg("", -1, stop=True))
        self.out_queue_not_empty.set()
        self.running = False
        if VERB:
            print("[INFO] Generation completed!                          ")
        logger_wp.info("Generation completed")

        out_truncated = [
            find_eot(smp, self.stop_tokens, prompt_lengths[i])
            for i, smp in enumerate(idx)
        ]
        if VERB:
            print("Truncated samples:")
            for i, smp in enumerate(out_truncated):
                print(
                    f"- Sample {i} truncated to {len(smp.squeeze())}/{len(idx[i].squeeze())}"
                )
        out_samples = [self.tok.decode(smp) for smp in out_truncated]

        return out_samples, tot_time

    def _secondary_loop(self):
        """
        Execution loop for non-starter nodes. This method must be used as the target of
        a thread that is launched once the node has been correctly initialized.

        The execution will be stopped once a PUT request is made to /stop.
        """
        assert self.conn_to_prev is not None and self.conn_to_next is not None
        assert self.model is not None and self.model_config is not None
        assert self.n_samples is not None
        assert self.model_device is not None

        # Should be overrided by kwargs
        if "cuda" in self.model_device:
            device_type = "cuda"
        elif "mps" in self.model_device:
            device_type = "mps"
        else:
            device_type = "cpu"
        ptdtype = {
            "float32": torch.float32,
            "bfloat16": torch.bfloat16,
            "float16": torch.float16,
        }[DTYPE]
        ctx = (  # Use autocast if on cuda or cpu (MPS not supported yet)
            nullcontext()
            if device_type == "mps"
            else torch.amp.autocast(device_type=device_type, dtype=ptdtype)
        )

        # Allow node to be 100% agnostic of the system! If it receives a sample with a
        # new ID, it will initialize the caches for that sample on the fly!
        self.model.init_rope_mask(device=self.torch_model_device)
        kvcaches: Mapping[int, List[KVCache]] = {}
        T_i: Mapping[int, int] = {}  # Contains size of context of each prompt
        input_pos: Mapping[int, torch.Tensor] = {}

        self.model.eval()

        loopsigns = ["|", "/", "-", "\\"]
        iter = 0
        first_glob_iter = True  # True for the first n_samples iters
        with torch.no_grad():
            with ctx:
                while self.running:
                    logger_wp.info(f"Iter {iter}")

                    assert self.in_queue_not_empty.wait()

                    # Extract message from queue
                    in_msg = self.in_message_queue.popleft()
                    if len(self.in_message_queue) <= 0:
                        self.in_queue_not_empty.clear()

                    if "stop" in in_msg and in_msg["stop"]:
                        print("[DEBUG] Received stopping message over socket")
                        self.running = False  # Redundant

                    if self.running:
                        sample_id = in_msg["sample_index"]
                        if iter >= self.n_samples:
                            first_glob_iter = False

                        idx = in_msg["data"].to(self.torch_model_device)
                        if sample_id not in T_i:
                            assert (
                                first_glob_iter
                            ), "Should have seen this sample already..."
                            # Initialization of the input_pos
                            T_i[sample_id] = idx.size(1)
                            input_pos[sample_id] = torch.arange(
                                0, T_i[sample_id], device=self.torch_model_device
                            )
                            kvc_sublist: List[KVCache] = []
                            for block in self.model.transformer.h:
                                # Build kv cache individually for each attn layer
                                kvc_sublist.append(
                                    block.attn.build_kv_cache(
                                        batch_size=1,
                                        max_seq_length=self.model.max_seq_length,
                                        rope_cache_length=self.model.cos.size(-1),
                                        device=self.torch_model_device,
                                        dtype=ptdtype,
                                    )
                                )
                            kvcaches[sample_id] = kvc_sublist

                        print(f"> Generating {loopsigns[iter % 4]}", end="\r")
                        # Swap KVCache
                        curr_kvcache = kvcaches[sample_id]
                        for ind_b, block in enumerate(self.model.transformer.h):
                            block.attn.kv_cache = curr_kvcache[ind_b]

                        # Forward pass
                        outs = self.model(idx, input_pos=input_pos[sample_id])

                        # Build msg
                        out_msg = self._build_msg(outs, sample_id)
                        # Send to next
                        self.out_message_queue.append(out_msg)
                        self.out_queue_not_empty.set()

                        input_pos[sample_id] = input_pos[sample_id][-1:].add_(1)
                        iter += 1
                    else:
                        print("> Generation completed!")
                        self.out_message_queue.append(
                            self._build_msg("", -1, stop=True)
                        )
                        self.out_queue_not_empty.set()
                        self.running = False

        if VERB:
            print("Node inference loop stopped")

    # ----- REST API ------------------------------------------------------------------

    def GET(self, *path, **params):
        """
        Functions
            Return node information (port numbers, [capabilities]?)
            Used for pinging "neighbor" nodes
        """
        if len(path) == 0:
            return json.dumps(self.node_config)

    def POST(self, *path, **params):
        """
        Functions:
        - Secondary nodes:
            Receive configuration info from the starter node and start connection with
            previous and next, then start generation, i.e., wait for incoming data
            through the sockets to be passed through the local model chunk.
            Message fields:
                role ("secondary:n" - does NOT overwrite the previous node given at init)
                prev_node (as in configuration json file)
                next_node (as in configuration json file)
                model_config (serialized with Config.asdict())
                n_nodes (number of total network nodes)
                n_local_layers (n. of chunk layers - prevent issues due to different config)
                [params] (model parameters - needed if no chunk path was passed)
                n_samples (number of produced samples)
        """
        if (
            self.node_type is None or "secondary" in self.node_type
        ) and self.model is None:  # Only for non-init nodes
            if len(path) > 0 and path[0] == "init":
                assert not self.running
                init_msg = pickle.loads(cp.request.body.read())
                if self.node_type is None:
                    self.node_type = init_msg["role"]
                self.prev_node = init_msg["prev_node"]
                self.next_node = init_msg["next_node"]
                # Assume model config is not initialized
                self.model_config = Config(**init_msg["model_config"])
                self.n_nodes = init_msg["n_nodes"]
                self.n_layers_local = init_msg["n_local_layers"]

                if "params" in init_msg:
                    if VERB:
                        print("Received parameters from starter")
                    chunk_sd = init_msg["params"]
                else:
                    if self.model_path is None:
                        raise RuntimeError(
                            "The received message did not contain the model parameters "
                            "- please specify a model chunk path when initializing "
                            "GPTServer object"
                        )
                    if VERB:
                        print("Loading parameters from disk")
                    chunk_sd = load_sd(self.model_path)

                # Check
                n_layers_detect = count_transformer_blocks(chunk_sd)
                if self.n_layers_local != n_layers_detect:
                    raise ValueError(
                        f"The number of detected transformer blocks ({n_layers_detect}) is "
                        f"different from the expected one {self.n_layers_local}; please "
                        "re-run the model partition or check the configuration!"
                    )

                self._init_model(chunk_sd, self.n_layers_local)
                # Clear memory of model_params
                del chunk_sd
                chunk_sd = None
                gc.collect()

                self.n_samples = init_msg["n_samples"]

                if VERB:
                    print(f"{self.n_nodes} Nodes, generating {self.n_samples} samples")

                if VERB:
                    print(f"[INFO] Starting operation - {self.node_type} node")
                # FIXME: review threads
                logger_wp.info("Received initialization information!")
                self.inference_thread = threading.Thread(
                    target=self.start_inference, daemon=True, args=(self.n_samples,)
                )
                self.inference_thread.start()
                cp.response.status = 200
            else:
                raise cp.HTTPError(404, "Not found")
        elif self.model is not None:
            raise cp.HTTPError(
                403,
                f"Failed to configure node - the model was already initialized: {self.node_type}",
            )
        else:
            raise cp.HTTPError(403, "Unable to initialize node!")

    def PUT(self, *path):
        """
        Used by the starter to stop running nodes at the end of the generation.
        """
        if self.node_type == "starter":
            raise cp.HTTPError(501, "PUT not implemented!")
        else:
            if len(path) > 0 and path[0] == "stop":
                self._end_thr = threading.Thread(target=self.shutdown)
                self._end_thr.start()
                # self._end_thr.join()  # cannot wait, since thread stops server
                if VERB:
                    print("[INFO] Node stopped!")
                logger_wp.info("Received stopping directive")
                cp.response.status = 200
            else:
                raise cp.HTTPError(404, "Not found!")

    def DELETE(self):
        """Not implemented"""
        raise cp.HTTPError(501, "DELETE not implemented!")<|MERGE_RESOLUTION|>--- conflicted
+++ resolved
@@ -80,21 +80,11 @@
     # True iff the model has been initialized and it is ready to perform inference.
     running: bool = False
 
-<<<<<<< HEAD
-    sock_to_prev: Optional[socket.socket] = None
-    sock_to_prev_prop: Tuple = ()  # NOTE: used now
-    sock_to_next: Optional[socket.socket] = None
-    sock_to_next_prop: Tuple = ()  # NOTE: not used!
-
-    # Message used to indicate generation interruption for one specific sample
-    stop_msg = {"stop": {"sample_id": 0}}
-=======
     # Connections
     conn_to_next: Optional[OutputNodeConnection] = None
     conn_to_prev: Optional[InputNodeConnection] = None
 
     msg_format = {"sample_index": 0, "data": None, "stop": False}
->>>>>>> c3908440
 
     # Input message queue
     in_message_queue = deque([])
@@ -814,6 +804,7 @@
                     )
                     input_pos[sample_id] = input_pos[sample_id][-1:].add_(1)
                 else:
+                    # First iteration for the current sample!
                     # Begin list of samples
                     samples[sample_id] = idx.view(1, -1)
                     # First iter for this sample, init KV cache!
@@ -836,10 +827,9 @@
                     # Forward in local model (first piece)
                     idx_cond = self.model(idx_cond, input_pos[sample_id])
 
-<<<<<<< HEAD
                     # Send message
                     out_msg = self._build_msg(idx_cond, sample_id)
-                    if self.sock_to_next:
+                    if self.conn_to_next:
                         self.out_message_queue.append(out_msg)
                         self.out_queue_not_empty.set()
                     else:
@@ -849,18 +839,9 @@
                 else:
                     # Generation finished - decode and place msg in self.resp
                     # Also set resp_queue_not_empty to advertise sample
+
+                    # TODO: transmit msg with 'stop': true for this sample ID
                     pass
-=======
-                        # Send message
-                        out_msg = self._build_msg(idx_cond, sample_id)
-                        if self.conn_to_next and self.n_nodes > 1:
-                            self.out_message_queue.append(out_msg)
-                            self.out_queue_not_empty.set()
-                        else:
-                            # Single-node scenario
-                            self.in_message_queue.append(out_msg)
-                            self.in_queue_not_empty.set()
->>>>>>> c3908440
 
         tot_time = time.time() - start_time
 
